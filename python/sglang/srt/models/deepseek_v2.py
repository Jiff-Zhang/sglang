--- conflicted
+++ resolved
@@ -1264,8 +1264,6 @@
     def dispatch_attn_forward_method(
         self, forward_batch: ForwardBatch,
     ) -> AttnForwardMethod:
-<<<<<<< HEAD
-        # Only return MLA for now ---- absorb mode
         if forward_batch.forward_mode.is_decode():
             return AttnForwardMethod.MLA
         else:
@@ -1288,8 +1286,6 @@
                 else:
                     return AttnForwardMethod.MLA
 
-=======
->>>>>>> 6806c4e6
         # Determine attention backend used by current forward batch
         if forward_batch.forward_mode.is_decode_or_idle():
             attention_backend = global_server_args_dict["decode_attention_backend"]
@@ -1387,7 +1383,6 @@
                 return hidden_states, None, forward_batch, None
 
         attn_forward_method = self.dispatch_attn_forward_method(forward_batch)
-<<<<<<< HEAD
         
         if get_attention_tp_rank() == 0 and self.layer_id == 0:
             logger.debug(
@@ -1397,8 +1392,6 @@
                 f"#hidden_states.shape: {list(hidden_states.shape)}, "
             )
 
-=======
->>>>>>> 6806c4e6
         if attn_forward_method == AttnForwardMethod.MHA:
             inner_state = self.forward_normal_prepare(
                 positions, hidden_states, forward_batch, zero_allocator
