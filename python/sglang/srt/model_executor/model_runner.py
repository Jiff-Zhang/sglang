# Copyright 2023-2024 SGLang Team
# Licensed under the Apache License, Version 2.0 (the "License");
# you may not use this file except in compliance with the License.
# You may obtain a copy of the License at
#
#     http://www.apache.org/licenses/LICENSE-2.0
#
# Unless required by applicable law or agreed to in writing, software
# distributed under the License is distributed on an "AS IS" BASIS,
# WITHOUT WARRANTIES OR CONDITIONS OF ANY KIND, either express or implied.
# See the License for the specific language governing permissions and
# limitations under the License.
# ==============================================================================
"""ModelRunner runs the forward passes of the models."""

import datetime
import gc
import inspect
import json
import logging
import os
import socket
import threading
import time
from collections import defaultdict
from dataclasses import dataclass
from typing import List, Optional, Tuple, Union

import torch
import torch.distributed as dist

from sglang.srt.configs import FalconH1Config, NemotronHConfig, Qwen3NextConfig
from sglang.srt.configs.device_config import DeviceConfig
from sglang.srt.configs.load_config import LoadConfig, LoadFormat
from sglang.srt.configs.model_config import (
    AttentionArch,
    ModelConfig,
    get_nsa_index_head_dim,
    is_deepseek_nsa,
)
from sglang.srt.configs.update_config import adjust_config_with_unaligned_cpu_tp
from sglang.srt.constants import GPU_MEMORY_TYPE_WEIGHTS
from sglang.srt.distributed import (
    get_pp_group,
    get_tp_group,
    get_world_group,
    init_distributed_environment,
    initialize_model_parallel,
    set_custom_all_reduce,
    set_mscclpp_all_reduce,
    set_symm_mem_all_reduce,
)
from sglang.srt.distributed.parallel_state import monkey_patch_vllm_parallel_state
from sglang.srt.eplb.eplb_manager import EPLBManager
from sglang.srt.eplb.expert_distribution import (
    ExpertDistributionRecorder,
    get_global_expert_distribution_recorder,
    set_global_expert_distribution_recorder,
)
from sglang.srt.eplb.expert_location import (
    ExpertLocationMetadata,
    compute_initial_expert_location_metadata,
    get_global_expert_location_metadata,
    set_global_expert_location_metadata,
)
from sglang.srt.eplb.expert_location_updater import ExpertLocationUpdater
from sglang.srt.layers.attention.attention_registry import (
    ATTENTION_BACKENDS,
    attn_backend_wrapper,
)
from sglang.srt.layers.attention.tbo_backend import TboAttnBackend
from sglang.srt.layers.dp_attention import (
    get_attention_tp_group,
    get_attention_tp_size,
    initialize_dp_attention,
)
from sglang.srt.layers.logits_processor import LogitsProcessorOutput
from sglang.srt.layers.quantization import (
    deep_gemm_wrapper,
    monkey_patch_isinstance_for_vllm_base_layer,
)
from sglang.srt.layers.sampler import Sampler
from sglang.srt.layers.torchao_utils import apply_torchao_config_to_model
from sglang.srt.lora.lora_manager import LoRAManager
from sglang.srt.lora.lora_registry import LoRARef
from sglang.srt.managers.schedule_batch import (
    GLOBAL_SERVER_ARGS_KEYS,
    global_server_args_dict,
)
from sglang.srt.mem_cache.allocator import (
    BaseTokenToKVPoolAllocator,
    PagedTokenToKVPoolAllocator,
    SWATokenToKVPoolAllocator,
    TokenToKVPoolAllocator,
)
from sglang.srt.mem_cache.allocator_ascend import AscendPagedTokenToKVPoolAllocator
from sglang.srt.mem_cache.memory_pool import (
    AscendMLAPagedTokenToKVPool,
    AscendTokenToKVPool,
    DoubleSparseTokenToKVPool,
    HybridLinearKVPool,
    HybridReqToTokenPool,
    MHATokenToKVPool,
    MFMHATokenToKVPool,
    MLATokenToKVPool,
<<<<<<< HEAD
    MFMLATokenToKVPool,
=======
    NSATokenToKVPool,
>>>>>>> 6806c4e6
    ReqToTokenPool,
    SWAKVPool,
)
from sglang.srt.model_executor.cpu_graph_runner import CPUGraphRunner
from sglang.srt.model_executor.cuda_graph_runner import CudaGraphRunner
from sglang.srt.model_executor.forward_batch_info import (
    ForwardBatch,
    ForwardMode,
    PPProxyTensors,
)
from sglang.srt.model_executor.npu_graph_runner import NPUGraphRunner
from sglang.srt.model_executor.piecewise_cuda_graph_runner import (
    PiecewiseCudaGraphRunner,
)
from sglang.srt.model_loader import get_model
from sglang.srt.model_loader.loader import DefaultModelLoader, get_model_loader
from sglang.srt.model_loader.remote_instance_weight_loader_utils import (
    trigger_init_weights_send_group_for_remote_instance_request,
)
from sglang.srt.model_loader.utils import set_default_torch_dtype
from sglang.srt.model_loader.weight_utils import default_weight_loader
from sglang.srt.sampling.sampling_batch_info import SamplingBatchInfo
from sglang.srt.server_args import ServerArgs
from sglang.srt.speculative.spec_info import SpeculativeAlgorithm
from sglang.srt.utils import (
    MultiprocessingSerializer,
    cpu_has_amx_support,
    dynamic_import,
    enable_show_time_cost,
    get_available_gpu_memory,
    get_bool_env_var,
    get_cpu_ids_by_node,
    init_custom_process_group,
    is_fa3_default_architecture,
    is_flashinfer_available,
    is_hip,
    is_hopper_with_cuda_12_3,
    is_no_spec_infer_or_topk_one,
    is_npu,
    is_sm100_supported,
    log_info_on_rank0,
    monkey_patch_p2p_access_check,
    monkey_patch_vllm_gguf_config,
    set_cuda_arch,
    slow_rank_detector,
)
from sglang.srt.utils.offloader import (
    create_offloader_from_server_args,
    get_offloader,
    set_offloader,
)
from sglang.srt.utils.patch_torch import monkey_patch_torch_reductions
from sglang.srt.utils.torch_memory_saver_adapter import TorchMemorySaverAdapter
from sglang.srt.weight_sync.tensor_bucket import (
    FlattenedTensorBucket,
    FlattenedTensorMetadata,
)

MLA_ATTENTION_BACKENDS = [
    "aiter",
    "flashinfer",
    "fa3",
    "fa4",
    "triton",
    "flashmla",
    "cutlass_mla",
    "trtllm_mla",
    "ascend",
    "nsa",
]


def add_mla_attention_backend(backend_name):
    if backend_name not in MLA_ATTENTION_BACKENDS:
        MLA_ATTENTION_BACKENDS.append(backend_name)
        logger.info(f"Added {backend_name} to MLA_ATTENTION_BACKENDS.")


_is_hip = is_hip()
_is_npu = is_npu()
_is_cpu_amx_available = cpu_has_amx_support()

# Use a small KV cache pool size for tests in CI
SGLANG_CI_SMALL_KV_SIZE = os.getenv("SGLANG_CI_SMALL_KV_SIZE", None)

# Detect stragger ranks in model loading
UNBALANCED_MODEL_LOADING_TIMEOUT_S = 300

# the ratio of mamba cache pool size to max_running_requests, it will be safe when it is larger than 2 (yizhang2077)
MAMBA_CACHE_SIZE_MAX_RUNNING_REQUESTS_RATIO = 3

logger = logging.getLogger(__name__)


if _is_npu:
    import torch_npu

    torch.npu.config.allow_internal_format = True
    torch_npu.npu.set_compile_mode(jit_compile=False)


class RankZeroFilter(logging.Filter):
    """Filter that only allows INFO level logs from rank 0, but allows all other levels from any rank."""

    def __init__(self, is_rank_zero):
        super().__init__()
        self.is_rank_zero = is_rank_zero

    def filter(self, record):
        if record.levelno == logging.INFO:
            return self.is_rank_zero
        return True


class ModelRunner:
    """ModelRunner runs the forward passes of the models."""

    def __init__(
        self,
        model_config: ModelConfig,
        mem_fraction_static: float,
        gpu_id: int,
        tp_rank: int,
        tp_size: int,
        moe_ep_rank: int,
        moe_ep_size: int,
        pp_rank: int,
        pp_size: int,
        nccl_port: int,
        server_args: ServerArgs,
        dp_rank: Optional[int] = None,
        is_draft_worker: bool = False,
        req_to_token_pool: Optional[ReqToTokenPool] = None,
        token_to_kv_pool_allocator: Optional[BaseTokenToKVPoolAllocator] = None,
    ):
        # TODO: Whether to use Moffett tool, temporarily active when using MLATokenToKVPool
        # self.is_moffett = False
        self.is_moffett = True
        
        # Parse args
        self.mem_fraction_static = mem_fraction_static
        self.device = server_args.device
        self.gpu_id = gpu_id
        self.tp_rank = tp_rank
        self.tp_size = tp_size
        self.moe_ep_rank = moe_ep_rank
        self.moe_ep_size = moe_ep_size
        self.dp_size = server_args.dp_size
        self.pp_rank = pp_rank
        self.pp_size = pp_size
        self.model_config = model_config
        self.dist_port = nccl_port
        self.server_args = server_args
        self.is_draft_worker = is_draft_worker
        self.is_generation = model_config.is_generation
        self.is_multimodal = model_config.is_multimodal
        self.is_multimodal_chunked_prefill_supported = (
            model_config.is_multimodal_chunked_prefill_supported
        )
        self.spec_algorithm = SpeculativeAlgorithm.from_string(
            server_args.speculative_algorithm
        )
        self.page_size = server_args.page_size
        self.req_to_token_pool = req_to_token_pool
        self.token_to_kv_pool_allocator = token_to_kv_pool_allocator
        self.is_hybrid = model_config.is_hybrid
        self.use_mla_backend = self.model_config.attention_arch == AttentionArch.MLA
        self.attention_chunk_size = model_config.attention_chunk_size
        self.forward_pass_id = 0

        # Apply the rank zero filter to logger
        if not any(isinstance(f, RankZeroFilter) for f in logger.filters):
            logger.addFilter(RankZeroFilter(tp_rank == 0))
        if server_args.show_time_cost:
            enable_show_time_cost()

        # Model-specific adjustment
        self.model_specific_adjustment()

        # Global vars
        global_server_args_dict.update(
            {k: getattr(server_args, k) for k in GLOBAL_SERVER_ARGS_KEYS}
            | {
                # TODO it is indeed not a "server args"
                "use_mla_backend": self.use_mla_backend,
                "speculative_algorithm": self.spec_algorithm,
            }
        )

        # Init OpenMP threads binding for CPU
        if self.device == "cpu":
            self.init_threads_binding()

        # Get memory before model loading
        min_per_gpu_memory = self.init_torch_distributed()

        # CPU offload
        set_offloader(create_offloader_from_server_args(server_args, dp_rank=dp_rank))

        if get_bool_env_var("SGLANG_DETECT_SLOW_RANK"):
            slow_rank_detector.execute()

        # Update deep gemm configure
        if deep_gemm_wrapper.ENABLE_JIT_DEEPGEMM:
            deep_gemm_wrapper.update_deep_gemm_config(gpu_id, server_args)

        # Initialize the model runner
        self.initialize(min_per_gpu_memory)

        # Temporary cached values
        self.support_pp = (
            "pp_proxy_tensors" in inspect.signature(self.model.forward).parameters
        )

        # For weight updates
        self._model_update_group = {}
        self._weights_send_group = {}

        if (
            self.server_args.enable_piecewise_cuda_graph
            and self.can_run_piecewise_cuda_graph()
        ):
            self.attention_layers = []
            for layer in self.model.model.layers:
                if hasattr(layer, "self_attn") and hasattr(layer.self_attn, "attn"):
                    self.attention_layers.append(layer.self_attn.attn)
            if len(self.attention_layers) < self.model_config.num_hidden_layers:
                # TODO(yuwei): support Non-Standard GQA
                log_info_on_rank0(
                    logger,
                    "Disable piecewise CUDA graph because some layers do not apply Standard GQA",
                )
                self.piecewise_cuda_graph_runner = None
            else:
                self.piecewise_cuda_graph_runner = PiecewiseCudaGraphRunner(self)
        else:
            self.piecewise_cuda_graph_runner = None

    def initialize(self, min_per_gpu_memory: float):
        server_args = self.server_args

        self.memory_saver_adapter = TorchMemorySaverAdapter.create(
            enable=self.server_args.enable_memory_saver
        )

        if not self.is_draft_worker:
            set_global_expert_location_metadata(
                compute_initial_expert_location_metadata(server_args, self.model_config)
            )
            if self.tp_rank == 0 and get_bool_env_var(
                "SGLANG_LOG_EXPERT_LOCATION_METADATA"
            ):
                logger.info(
                    f"Initial expert_location_metadata: {get_global_expert_location_metadata()}"
                )

            set_global_expert_distribution_recorder(
                ExpertDistributionRecorder.init_new(
                    server_args,
                    get_global_expert_location_metadata(),
                    rank=self.tp_rank,
                )
            )

        # Expert parallelism
        self.eplb_manager = (
            EPLBManager(self)
            if self.server_args.enable_eplb and (not self.is_draft_worker)
            else None
        )
        self.expert_location_updater = ExpertLocationUpdater()

        # Load the model
        self.sampler = Sampler()
        self.load_model()

        # Check if the model is using hybrid SWA
        if (
            not self.server_args.disable_hybrid_swa_memory
            and self.sliding_window_size is not None
            and self.sliding_window_size > 0
        ):
            architectures = self.model_config.hf_config.architectures
            if architectures and not any("Llama4" in arch for arch in architectures):
                self.is_hybrid = self.model_config.is_hybrid = True

        if config := self.mamba2_config:
            class_name = config.__class__.__name__
            logger.warning(f"{class_name} model detected, disable radix cache")
            self.server_args.disable_radix_cache = True

        # For MTP models like DeepSeek-V3 or GLM-4.5, the MTP layer(s) are used separately as draft
        # models for speculative decoding. In those cases, `num_nextn_predict_layers` is used to
        # determine the number of layers.
        model_has_mtp_layers = self.model_config.num_nextn_predict_layers is not None
        model_num_layers = (
            self.model_config.num_nextn_predict_layers
            if self.is_draft_worker and model_has_mtp_layers
            else max(
                self.model_config.num_hidden_layers,
                self.model_config.num_attention_layers,
            )
        )
        self.start_layer = getattr(self.model, "start_layer", 0)
        self.end_layer = getattr(self.model, "end_layer", model_num_layers)
        self.num_effective_layers = self.end_layer - self.start_layer
        assert (
            (not model_has_mtp_layers)
            or (self.spec_algorithm.is_none())
            or (
                (not self.spec_algorithm.is_none())
                and (self.num_effective_layers == model_num_layers)
            )
        ), "PP is not compatible with MTP models."

        # Apply torchao quantization
        torchao_applied = getattr(self.model, "torchao_applied", False)
        # In layered loading, torchao may have been applied
        if not torchao_applied:
            apply_torchao_config_to_model(
                self.model, global_server_args_dict["torchao_config"]
            )

        # Apply torch TP if the model supports it
        supports_torch_tp = getattr(self.model, "supports_torch_tp", False)
        if self.tp_size > 1 and supports_torch_tp:
            self.apply_torch_tp()

        # Init lora
        if server_args.enable_lora:
            self.init_lora_manager()

        # Init Double Sparsity
        if server_args.enable_double_sparsity:
            if server_args.ds_heavy_channel_type is None:
                raise ValueError(
                    "Please specify the heavy channel type for double sparsity optimization."
                )
            self.init_double_sparsity_channel_config(server_args.ds_heavy_channel_type)

        # Enable batch invariant mode
        if server_args.enable_deterministic_inference:
            from sglang.srt.batch_invariant_ops import enable_batch_invariant_mode

            enable_batch_invariant_mode()

        # Init memory pool and attention backends
        self.init_memory_pool(
            min_per_gpu_memory,
            server_args.max_running_requests,
            server_args.max_total_tokens,
        )
        if self.device == "cuda":
            self.init_cublas()
            self.init_attention_backend()
            self.init_device_graphs()
        elif self.device in ["npu", "cpu"]:
            self.init_attention_backend()
            self.init_device_graphs()
        else:
            self.graph_runner = None
            self.graph_mem_usage = 0
            self.init_attention_backend()

        # auxiliary hidden capture mode. TODO: expose this to server args?
        if self.spec_algorithm.is_eagle3() and not self.is_draft_worker:
            # load draft config
            draft_model_config = ModelConfig.from_server_args(
                server_args,
                model_path=(server_args.speculative_draft_model_path),
                is_draft_model=True,
            )

            try:
                # get the aux layer from draft model config
                eagle_config = getattr(
                    draft_model_config.hf_config, "eagle_config", None
                )
                eagle_aux_hidden_state_layer_ids = eagle_config[
                    "eagle_aux_hidden_state_layer_ids"
                ]
            except:
                # if there is no aux layer, set to None
                eagle_aux_hidden_state_layer_ids = None

            self.model.set_eagle3_layers_to_capture(eagle_aux_hidden_state_layer_ids)

    def model_specific_adjustment(self):
        server_args = self.server_args

        if (
            server_args.attention_backend == "intel_amx"
            and server_args.device == "cpu"
            and not _is_cpu_amx_available
        ):
            logger.info(
                "The current platform does not support Intel AMX, will fallback to torch_native backend."
            )
            server_args.attention_backend = "torch_native"

        if server_args.prefill_attention_backend is not None and (
            server_args.prefill_attention_backend
            == server_args.decode_attention_backend
        ):  # override the default attention backend
            server_args.attention_backend = server_args.prefill_attention_backend

        if (
            getattr(self.model_config.hf_config, "dual_chunk_attention_config", None)
            is not None
        ):
            if server_args.attention_backend is None:
                server_args.attention_backend = "dual_chunk_flash_attn"
                logger.info("Dual chunk attention is turned on by default.")
            elif server_args.attention_backend != "dual_chunk_flash_attn":
                raise ValueError(
                    "Dual chunk attention is enabled, but attention backend is set to "
                    f"{server_args.attention_backend}. Please set it to 'dual_chunk_flash_attn'."
                )

        if server_args.attention_backend is None:
            """
            Auto select the fastest attention backend.

            1. Models with MHA Architecture (e.g: Llama, QWen)
                1.1 We will turn on FA3 on hopper unless user use spec decode with topk > 1 or page_size > 1.
                1.2 In other cases, we will use flashinfer if available, otherwise use triton.
            2. Models with MLA Architecture and using FA3
                2.1 We will use FA3 backend on hopper.
                2.2 We will use Flashinfer backend on blackwell.
                2.3 Otherwise, we will use triton backend.
            """

            if not self.use_mla_backend:
                # MHA architecture
                if (
                    is_hopper_with_cuda_12_3()
                    and is_no_spec_infer_or_topk_one(server_args)
                    and is_fa3_default_architecture(self.model_config.hf_config)
                ):
                    server_args.attention_backend = "fa3"
                elif _is_hip:
                    server_args.attention_backend = "aiter"
                elif _is_npu:
                    server_args.attention_backend = "ascend"
                else:
                    server_args.attention_backend = (
                        "flashinfer" if is_flashinfer_available() else "triton"
                    )
            else:
                # MLA architecture
                if is_hopper_with_cuda_12_3():
                    server_args.attention_backend = "fa3"
                elif is_sm100_supported():
                    server_args.attention_backend = "flashinfer"
                elif _is_hip:
                    head_num = self.model_config.get_num_kv_heads(self.tp_size)
                    # TODO current aiter only support head number 16 or 128 head number
                    if head_num == 128 or head_num == 16:
                        server_args.attention_backend = "aiter"
                    else:
                        server_args.attention_backend = "triton"
                elif _is_npu:
                    server_args.attention_backend = "ascend"
                else:
                    server_args.attention_backend = "triton"
            logger.info(
                f"Attention backend not explicitly specified. Use {server_args.attention_backend} backend by default."
            )
        elif self.use_mla_backend:
            if server_args.device != "cpu":
                if server_args.attention_backend in MLA_ATTENTION_BACKENDS:
                    logger.info(
                        f"MLA optimization is turned on. Use {server_args.attention_backend} backend."
                    )
                else:
                    raise ValueError(
                        f"Invalid attention backend for MLA: {server_args.attention_backend}"
                    )
            else:
                if server_args.attention_backend != "intel_amx":
                    raise ValueError(
                        "MLA optimization not supported on CPU except for intel_amx backend."
                    )

        if (
            server_args.attention_backend == "fa3"
            and server_args.kv_cache_dtype == "fp8_e5m2"
        ):
            logger.warning(
                "FlashAttention3 only supports fp8_e4m3 if using FP8; "
                "Setting attention backend to triton."
            )
            server_args.attention_backend = "triton"

        if server_args.enable_double_sparsity:
            logger.info(
                "Double sparsity optimization is turned on. Use triton backend without CUDA graph."
            )
            server_args.attention_backend = "triton"
            server_args.disable_cuda_graph = True

        if self.is_multimodal:
            if not self.is_multimodal_chunked_prefill_supported:
                server_args.chunked_prefill_size = -1
                logger.info(
                    f"Automatically turn off --chunked-prefill-size as it is not supported for "
                    f"{self.model_config.hf_config.model_type}"
                )

        if not self.use_mla_backend:
            server_args.disable_chunked_prefix_cache = True

        if not server_args.disable_chunked_prefix_cache:
            logger.info("Chunked prefix cache is turned on.")

        if server_args.attention_backend == "aiter":
            if self.model_config.context_len > 8192:
                self.mem_fraction_static *= 0.85

        if (
            server_args.enable_hierarchical_cache
            and server_args.hicache_io_backend == "kernel"
        ):
            # fix for the compatibility issue with FlashAttention3 decoding and HiCache kernel backend
            if server_args.decode_attention_backend is None:
                if not self.use_mla_backend:
                    server_args.decode_attention_backend = (
                        "flashinfer" if is_flashinfer_available() else "triton"
                    )
                else:
                    server_args.decode_attention_backend = (
                        "flashinfer" if is_sm100_supported() else "triton"
                    )
            elif server_args.decode_attention_backend == "fa3":
                server_args.hicache_io_backend = "direct"
                logger.warning(
                    "FlashAttention3 decode backend is not compatible with hierarchical cache. "
                    "Setting hicache_io_backend to vanilla I/O, which may lead to suboptimal performance with small page sizes."
                )

    def init_torch_distributed(self):
        logger.info("Init torch distributed begin.")

        try:
            torch.get_device_module(self.device).set_device(self.gpu_id)
        except Exception:
            logger.warning(
                f"Context: {self.device=} {self.gpu_id=} {os.environ.get('CUDA_VISIBLE_DEVICES')=} {self.tp_rank=} {self.tp_size=}"
            )
            raise

        if self.device == "cuda":
            backend = "nccl"
        elif self.device == "xpu":
            backend = "xccl"
        elif self.device == "hpu":
            backend = "hccl"
        elif self.device == "cpu":
            backend = "gloo"
        elif self.device == "npu":
            backend = "hccl"

        before_avail_memory = get_available_gpu_memory(self.device, self.gpu_id)
        if not self.server_args.enable_p2p_check:
            monkey_patch_p2p_access_check()

        if self.server_args.dist_init_addr:
            dist_init_method = f"tcp://{self.server_args.dist_init_addr}"
        else:
            dist_init_method = f"tcp://127.0.0.1:{self.dist_port}"
        set_custom_all_reduce(not self.server_args.disable_custom_all_reduce)
        set_mscclpp_all_reduce(self.server_args.enable_mscclpp)
        set_symm_mem_all_reduce(self.server_args.enable_torch_symm_mem)

        if not self.is_draft_worker:
            if self.device == "cpu":
                if _is_cpu_amx_available:
                    # Bind OpenMP threads to CPU cores
                    torch.ops.sgl_kernel.init_cpu_threads_env(self.local_omp_cpuid)

                    # Set local size to hint SGLang to use shared memory based AllReduce
                    os.environ["LOCAL_SIZE"] = str(self.tp_size)
                    torch.ops.sgl_kernel.initialize(self.tp_size, self.tp_rank)

                    @torch.library.register_fake("sgl_kernel::shm_allgather")
                    def _(data, dim):
                        return torch.cat([data] * self.tp_size, dim=dim)

                else:
                    logger.warning(
                        "init_cpu_threads_env and shared memory based AllReduce is disabled since intel amx backend is not available"
                    )

            # Only initialize the distributed environment on the target model worker.
            init_distributed_environment(
                backend=backend,
                world_size=self.tp_size * self.pp_size,
                rank=self.tp_size * self.pp_rank + self.tp_rank,
                local_rank=self.gpu_id,
                distributed_init_method=dist_init_method,
                timeout=self.server_args.dist_timeout,
            )
            initialize_model_parallel(
                tensor_model_parallel_size=self.tp_size,
                pipeline_model_parallel_size=self.pp_size,
                expert_model_parallel_size=self.moe_ep_size,
                duplicate_tp_group=self.server_args.enable_pdmux,
                torch_compile=self.server_args.enable_piecewise_cuda_graph,
            )
            initialize_dp_attention(
                server_args=self.server_args,
                model_config=self.model_config,
            )

        min_per_gpu_memory = get_available_gpu_memory(
            self.device,
            self.gpu_id,
            distributed=get_world_group().world_size > 1,
            cpu_group=get_world_group().cpu_group,
        )
        self.tp_group = get_tp_group()
        self.pp_group = get_pp_group()
        self.attention_tp_group = get_attention_tp_group()

        # Check memory for tensor parallelism
        local_gpu_memory = get_available_gpu_memory(self.device, self.gpu_id)
        if self.tp_size > 1 and not self.is_draft_worker:
            if min_per_gpu_memory < local_gpu_memory * 0.9:
                if get_bool_env_var("SGL_DISABLE_TP_MEMORY_INBALANCE_CHECK"):
                    logger.warning(
                        "The memory capacity is unbalanced. Some GPUs may be occupied by other processes. "
                        f"{min_per_gpu_memory=}, {local_gpu_memory=}, {local_gpu_memory * 0.9=}"
                    )
                else:
                    raise ValueError(
                        "The memory capacity is unbalanced. Some GPUs may be occupied by other processes. "
                        f"{min_per_gpu_memory=}, {local_gpu_memory=}, {local_gpu_memory * 0.9=}"
                    )

        logger.info(
            f"Init torch distributed ends. mem usage={(before_avail_memory - local_gpu_memory):.2f} GB"
        )
        return min_per_gpu_memory

    def load_model(self):
        before_avail_memory = get_available_gpu_memory(self.device, self.gpu_id)
        logger.info(
            f"Load weight begin. avail mem={get_available_gpu_memory(self.device, self.gpu_id):.2f} GB"
        )

        # This can reduce thread conflicts and speed up weight loading.
        if self.device != "cpu":
            torch.set_num_threads(1)
        if self.device == "cuda":
            if torch.cuda.get_device_capability()[0] < 8:
                logger.info(
                    "Compute capability below sm80. Use float16 due to lack of bfloat16 support."
                )
                self.server_args.dtype = "float16"
                self.model_config.dtype = torch.float16
                if torch.cuda.get_device_capability()[1] < 5:
                    raise RuntimeError("SGLang only supports sm75 and above.")

        set_cuda_arch()

        # Prepare the model config
        self.load_config = LoadConfig(
            load_format=self.server_args.load_format,
            download_dir=self.server_args.download_dir,
            model_loader_extra_config=self.server_args.model_loader_extra_config,
            tp_rank=self.tp_rank,
            remote_instance_weight_loader_seed_instance_ip=self.server_args.remote_instance_weight_loader_seed_instance_ip,
            remote_instance_weight_loader_seed_instance_service_port=self.server_args.remote_instance_weight_loader_seed_instance_service_port,
            remote_instance_weight_loader_send_weights_group_ports=self.server_args.remote_instance_weight_loader_send_weights_group_ports,
        )
        if self.device == "cpu":
            self.model_config = adjust_config_with_unaligned_cpu_tp(
                self.model_config, self.load_config, self.tp_size
            )
        if self.server_args.load_format == "gguf":
            monkey_patch_vllm_gguf_config()

        if self.server_args.load_format == LoadFormat.REMOTE_INSTANCE:
            if self.tp_rank == 0:
                instance_ip = socket.gethostbyname(socket.gethostname())
                t = threading.Thread(
                    target=trigger_init_weights_send_group_for_remote_instance_request,
                    args=(
                        self.server_args.remote_instance_weight_loader_seed_instance_ip,
                        self.server_args.remote_instance_weight_loader_seed_instance_service_port,
                        self.server_args.remote_instance_weight_loader_send_weights_group_ports,
                        instance_ip,
                    ),
                )
                t.start()

        # Load the model
        # Remove monkey_patch when linear.py quant remove dependencies with vllm
        monkey_patch_vllm_parallel_state()
        monkey_patch_isinstance_for_vllm_base_layer()

        with self.memory_saver_adapter.region(
            GPU_MEMORY_TYPE_WEIGHTS,
            enable_cpu_backup=self.server_args.enable_weights_cpu_backup,
        ):
            self.model = get_model(
                model_config=self.model_config,
                load_config=self.load_config,
                device_config=DeviceConfig(self.device, self.gpu_id),
            )
        monkey_patch_vllm_parallel_state(reverse=True)
        monkey_patch_isinstance_for_vllm_base_layer(reverse=True)

        get_offloader().post_init()

        if self.server_args.kv_cache_dtype == "fp8_e4m3":
            if self.server_args.quantization_param_path is not None:
                if callable(getattr(self.model, "load_kv_cache_scales", None)):
                    self.model.load_kv_cache_scales(
                        self.server_args.quantization_param_path
                    )
                    logger.info(
                        "Loaded KV cache scaling factors from %s",
                        self.server_args.quantization_param_path,
                    )
                else:
                    raise RuntimeError(
                        "Using FP8 KV cache and scaling factors provided but "
                        "model %s does not support loading scaling factors.",
                        self.model.__class__,
                    )
            else:
                logger.warning(
                    "Using FP8 KV cache but no scaling factors "
                    "provided. Defaulting to scaling factors of 1.0. "
                    "This may lead to less accurate results!"
                )

        # Parse other args
        self.sliding_window_size = None
        if hasattr(self.model, "get_attention_sliding_window_size"):
            self.sliding_window_size = self.model.get_attention_sliding_window_size()
        elif self.model_config.attention_chunk_size is not None:
            self.sliding_window_size = self.model_config.attention_chunk_size
            logger.info(
                f"Setting sliding_window_size to be attention_chunk_size: {self.sliding_window_size}"
            )

        self.dtype = self.model_config.dtype

        after_avail_memory = get_available_gpu_memory(self.device, self.gpu_id)
        self.weight_load_mem_usage = before_avail_memory - after_avail_memory
        logger.info(
            f"Load weight end. "
            f"type={type(self.model).__name__}, "
            f"dtype={self.dtype}, "
            f"avail mem={after_avail_memory:.2f} GB, "
            f"mem usage={self.weight_load_mem_usage:.2f} GB."
        )

        # Handle the case where some ranks do not finish loading.
        try:
            dist.monitored_barrier(
                group=get_tp_group().cpu_group,
                timeout=datetime.timedelta(seconds=UNBALANCED_MODEL_LOADING_TIMEOUT_S),
                wait_all_ranks=True,
            )
        except RuntimeError:
            raise ValueError(
                f"TP rank {self.tp_rank} could finish the model loading, but there are other ranks that didn't finish loading. It is likely due to unexpected failures (e.g., OOM) or a slow node."
            ) from None

    def update_expert_location(
        self,
        new_expert_location_metadata: ExpertLocationMetadata,
        update_layer_ids: List[int],
    ):
        self.expert_location_updater.update(
            self.model.routed_experts_weights_of_layer,
            new_expert_location_metadata,
            update_layer_ids=update_layer_ids,
            nnodes=self.server_args.nnodes,
            rank=self.tp_rank,
        )

    def update_weights_from_disk(
        self, model_path: str, load_format: str
    ) -> tuple[bool, str]:
        """Update engine weights in-place from the disk."""
        logger.info(
            f"Update engine weights online from disk begin. "
            f"avail mem={get_available_gpu_memory(self.device, self.gpu_id):.2f} GB"
        )

        target_device = torch.device(self.device)
        self.model_config.model_path = model_path
        load_config = LoadConfig(load_format=load_format)

        # Only support DefaultModelLoader for now
        loader = get_model_loader(load_config, self.model_config)
        if not isinstance(loader, DefaultModelLoader):
            message = f"Failed to get model loader: {loader}."
            return False, message

        def get_weight_iter(config):
            iter = loader._get_weights_iterator(
                DefaultModelLoader.Source.init_new(config, self.model)
            )
            return iter

        def model_load_weights(model, iter):
            DefaultModelLoader.load_weights_and_postprocess(model, iter, target_device)
            return model

        with set_default_torch_dtype(self.model_config.dtype):
            try:
                iter = get_weight_iter(self.model_config)
            except Exception as e:
                message = f"Failed to get weights iterator: {e}."
                return False, message
            try:
                model = model_load_weights(self.model, iter)
            except Exception as e:
                message = (
                    f"Failed to update weights: {e}.\nRolling back to original weights."
                )
                del iter
                gc.collect()
                iter = get_weight_iter(self.model_config)
                self.model = model_load_weights(self.model, iter)
                return False, message

        self.model = model
        self.server_args.model_path = model_path
        self.server_args.load_format = load_format
        self.load_config = load_config

        logger.info("Update weights end.")
        return True, "Succeeded to update model weights."

    def init_weights_send_group_for_remote_instance(
        self,
        master_address,
        ports,
        group_rank,
        world_size,
        group_name,
        backend="nccl",
    ):
        assert (
            torch.distributed.is_initialized()
        ), "Default torch process group must be initialized"
        assert group_name != "", "Group name cannot be empty"

        ports_list = ports.split(",")
        assert (
            len(ports_list) == self.tp_size
        ), f"Expected {self.tp_size} ports, but got {len(ports_list)} ports."
        group_port = ports_list[self.tp_rank]
        group_name = f"{group_name}_{group_port}_{self.tp_rank}"

        logger.info(
            f"init custom process group: tp_rank={self.tp_rank}, gpu_id={self.gpu_id}, master_address={master_address}, master_port={group_port}, "
            f"group_rank={group_rank}, world_size={world_size}, group_name={group_name}, backend={backend}"
        )

        torch.cuda.empty_cache()
        success = False
        message = ""
        try:
            self._weights_send_group[group_name] = init_custom_process_group(
                backend=backend,
                init_method=f"tcp://{master_address}:{group_port}",
                world_size=world_size,
                rank=group_rank,
                group_name=group_name,
                device_id=torch.device("cuda", self.gpu_id),
            )
            dist.barrier(group=self._weights_send_group[group_name])
            success = True
            message = (
                f"Succeeded to init group through {master_address}:{group_port} group."
            )
        except Exception as e:
            message = f"Failed to init group: {e}."
            logger.error(message)

        torch.cuda.empty_cache()
        return success, message

    def send_weights_to_remote_instance(
        self,
        master_address,
        ports,
        group_name,
    ):
        assert (
            torch.distributed.is_initialized()
        ), "Default torch process group must be initialized"
        assert group_name != "", "Group name cannot be empty"

        ports_list = ports.split(",")
        assert (
            len(ports_list) == self.tp_size
        ), f"Expected {self.tp_size} ports, but got {len(ports_list)} ports."
        group_port = ports_list[self.tp_rank]
        group_name = f"{group_name}_{group_port}_{self.tp_rank}"

        if self._weights_send_group[group_name] is not None:
            send_group = self._weights_send_group[group_name]
        else:
            message = f"Group {group_name} not in _weights_send_group list. Please call `init_weights_send_group_for_remote_instance` first."
            logger.error(message)
            return False, message

        torch.cuda.empty_cache()
        success = False
        message = ""
        try:
            for _, weights in self.model.named_parameters():
                torch.distributed.broadcast(
                    weights,
                    src=0,
                    group=send_group,
                )
            success = True
            message = f"Succeeded to send weights through {master_address}:{group_port} {group_name}."
        except Exception as e:
            message = f"Failed to send weights: {e}."
            logger.error(message)

        # destroy the process group after sending weights
        del self._weights_send_group[group_name]
        torch.distributed.distributed_c10d.destroy_process_group(send_group)
        torch.cuda.empty_cache()
        return success, message

    def init_weights_update_group(
        self,
        master_address,
        master_port,
        rank_offset,
        world_size,
        group_name,
        backend="nccl",
    ):
        """Initialize the Torch process group for model parameter updates.

        `_model_update_group` is used in the RLHF workflow, where rank
        0 is the actor model in the training engine, and the other ranks are
        the inference engine, which is used for rollout.

        In the RLHF workflow, the training engine updates the model
        weights/parameters online, and broadcasts them to the inference
        engine through the `_model_update_group` process group.
        """
        assert (
            torch.distributed.is_initialized()
        ), "Default torch process group must be initialized"
        assert group_name != "", "Group name cannot be empty"

        rank = rank_offset + self.tp_rank

        logger.info(
            f"init custom process group: master_address={master_address}, master_port={master_port}, "
            f"rank_offset={rank_offset}, rank={rank}, world_size={world_size}, group_name={group_name}, backend={backend}"
        )

        try:
            self._model_update_group[group_name] = init_custom_process_group(
                backend=backend,
                init_method=f"tcp://{master_address}:{master_port}",
                world_size=world_size,
                rank=rank,
                group_name=group_name,
            )
            return True, "Succeeded to initialize custom process group."
        except Exception as e:
            message = f"Failed to initialize custom process group: {e}."
            logger.error(message)
            return False, message

    def destroy_weights_update_group(self, group_name):
        try:
            if group_name in self._model_update_group:
                pg = self._model_update_group.pop(group_name)
                torch.distributed.destroy_process_group(pg)
                return True, "Succeeded to destroy custom process group."
            else:
                return False, "The group to be destroyed does not exist."
        except Exception as e:
            message = f"Failed to destroy custom process group: {e}."
            logger.error(message)
            return False, message

    def update_weights_from_distributed(self, names, dtypes, shapes, group_name):
        """
        Update specific parameter in the model weights online
        through `_model_update_group` process group.

        Args:
            name: the name of the parameter to be updated.
            dtype: the data type of the parameter to be updated.
            shape: the shape of the parameter to be updated.
        """

        assert group_name in self._model_update_group, (
            f"Group {group_name} not in {list(self._model_update_group.keys())}. "
            "Please call `init_weights_update_group` first."
        )

        try:
            weights = []
            handles = []
            for name, dtype, shape in zip(names, dtypes, shapes):
                target_dtype = (
                    dtype if isinstance(dtype, torch.dtype) else getattr(torch, dtype)
                )
                weight = torch.empty(shape, dtype=target_dtype, device=self.device)
                handles.append(
                    torch.distributed.broadcast(
                        weight,
                        src=0,
                        group=self._model_update_group[group_name],
                        async_op=True,
                    )
                )
                weights.append((name, weight))
            for handle in handles:
                handle.wait()

            self.model.load_weights(weights)
            return True, "Succeeded to update parameter online."

        except Exception as e:
            error_msg = (
                f"Failed to update parameter online: {e}. "
                f"The full weights of the ModelRunner are partially updated. "
                f"Please discard the whole weights."
            )
            logger.error(error_msg)
            return False, error_msg

    def update_weights_from_tensor(
        self,
        named_tensors: List[Tuple[str, Union[torch.Tensor, "LocalSerializedTensor"]]],
        load_format: Optional[str] = None,
    ):
        monkey_patch_torch_reductions()
        if load_format == "flattened_bucket":
            # Handle flattened bucket format
            return self._update_weights_from_flattened_bucket(
                flattened_tensor_bucket_dict=named_tensors
            )

        # We need to get device after patch otherwise the device would be wrong
        self.device_module = torch.get_device_module(self.device)
        infered_device = self.device_module.current_device()

        named_tensors = [
            (name, _unwrap_tensor(tensor, tp_rank=self.tp_rank, device=infered_device))
            for name, tensor in named_tensors
        ]
        if load_format == "direct":
            _model_load_weights_direct(self.model, named_tensors)
        elif load_format in self.server_args.custom_weight_loader:
            custom_loader = dynamic_import(load_format)
            custom_loader(self.model, named_tensors)
        elif load_format is None:
            self.model.load_weights(named_tensors)
        else:
            raise NotImplementedError(f"Unknown load_format={load_format}")
        return True, "Success"

    def _update_weights_from_flattened_bucket(
        self,
        flattened_tensor_bucket_dict,
    ):
        """Handle flattened bucket format for weight updates"""
        flattened_tensor = flattened_tensor_bucket_dict["flattened_tensor"]
        metadata = flattened_tensor_bucket_dict["metadata"]

        # Convert metadata dict to our format
        converted_metadata = []
        for meta in metadata:
            converted_meta = FlattenedTensorMetadata(
                name=meta.name,
                shape=meta.shape,
                dtype=meta.dtype,
                start_idx=meta.start_idx,
                end_idx=meta.end_idx,
                numel=meta.numel,
            )
            converted_metadata.append(converted_meta)

        # Create bucket and reconstruct tensors
        bucket = FlattenedTensorBucket(
            flattened_tensor=flattened_tensor, metadata=converted_metadata
        )
        reconstructed_tensors = bucket.reconstruct_tensors()

        # Load the reconstructed tensors using the standard method
        self.model.load_weights(reconstructed_tensors)

        return True, "Success"

    def get_weights_by_name(
        self, name: str, truncate_size: int = 100
    ) -> Optional[torch.Tensor]:
        """Get the weights of the parameter by its name. Similar to `get_parameter` in Hugging Face.

        Only used for unit test with an unoptimized performance.
        For optimized performance, please use torch.save and torch.load.
        """
        # TODO: (chenyang) Add support for Qwen models.
        try:
            return self.model.get_weights_by_name(
                name, truncate_size, tp_size=self.tp_size
            )
        except Exception as e:
            logger.error(f"Error when getting parameter {name}: {e}")
            return None

    def init_lora_manager(self):
        self.lora_manager = LoRAManager(
            base_model=self.model,
            base_hf_config=self.model_config.hf_config,
            max_loras_per_batch=self.server_args.max_loras_per_batch,
            load_config=self.load_config,
            dtype=self.dtype,
            lora_backend=self.server_args.lora_backend,
            tp_size=self.tp_size,
            tp_rank=self.tp_rank,
            max_lora_rank=self.server_args.max_lora_rank,
            target_modules=self.server_args.lora_target_modules,
            lora_paths=self.server_args.lora_paths,
            server_args=self.server_args,
        )

    def load_lora_adapter(self, lora_ref: LoRARef):
        """Load a new lora adapter from disk or huggingface."""

        logger.info(
            f"LoRA adapter loading starts: {lora_ref}. "
            f"avail mem={get_available_gpu_memory(self.device, self.gpu_id):.2f} GB"
        )

        result = self.lora_manager.load_lora_adapter(lora_ref)

        logger.info(
            f"LoRA adapter loading completes: {lora_ref}. "
            f"avail mem={get_available_gpu_memory(self.device, self.gpu_id):.2f} GB"
        )

        return result

    def unload_lora_adapter(self, lora_ref: LoRARef):
        """Unload a lora adapter that was previously loaded during initialization or dynamic loading."""

        logger.info(
            f"LoRA adapter unloading starts: {lora_ref}. "
            f"avail mem={get_available_gpu_memory(self.device, self.gpu_id):.2f} GB"
        )

        result = self.lora_manager.unload_lora_adapter(lora_ref)

        logger.info(
            f"LoRA adapter unloading completes: {lora_ref}. "
            f"avail mem={get_available_gpu_memory(self.device, self.gpu_id):.2f} GB"
        )

        return result

    def profile_max_num_token(self, total_gpu_memory: int):
        available_gpu_memory = get_available_gpu_memory(
            self.device,
            self.gpu_id,
            distributed=get_world_group().world_size > 1,
            cpu_group=get_world_group().cpu_group,
        )
        if self.is_draft_worker:
            num_layers = getattr(
                self.model_config.hf_config,
                "num_nextn_predict_layers",
                self.num_effective_layers,
            )
        elif config := self.mambaish_config:
            num_layers = len(config.full_attention_layer_ids)
        else:
            num_layers = self.num_effective_layers
        if self.use_mla_backend:
            cell_size = (
                (self.model_config.kv_lora_rank + self.model_config.qk_rope_head_dim)
                * num_layers
                * torch._utils._element_size(self.kv_cache_dtype)
            )
<<<<<<< HEAD
            if self.is_moffett:
                cell_size *= 2
=======
            # Add indexer KV cache overhead for NSA models (DeepSeek V3.2)
            if is_deepseek_nsa(self.model_config.hf_config):
                index_head_dim = get_nsa_index_head_dim(self.model_config.hf_config)
                indexer_size_per_token = (
                    index_head_dim
                    + index_head_dim // NSATokenToKVPool.quant_block_size * 4
                )
                element_size = torch._utils._element_size(
                    NSATokenToKVPool.index_k_with_scale_buffer_dtype
                )
                cell_size += indexer_size_per_token * num_layers * element_size
>>>>>>> 6806c4e6
        else:
            cell_size = (
                self.model_config.get_num_kv_heads(get_attention_tp_size())
                * self.model_config.head_dim
                * num_layers
                * 2
                * torch._utils._element_size(self.kv_cache_dtype)
            )
            if self.is_moffett:
                cell_size *= 1.5
        rest_memory = available_gpu_memory - total_gpu_memory * (
            1 - self.mem_fraction_static
        )
        if self.mambaish_config is not None:
            rest_memory = self.handle_max_mamba_cache(rest_memory)
        max_num_token = int(rest_memory * (1 << 30) // cell_size)
        return max_num_token

    def handle_max_mamba_cache(self, total_rest_memory):
        config = self.mambaish_config
        server_args = self.server_args
        assert config is not None

        speculativa_ratio = (
            0
            if server_args.speculative_num_draft_tokens is None
            else server_args.speculative_num_draft_tokens
        )
        if (
            server_args.disable_radix_cache
            or config.mamba2_cache_params.mamba_cache_per_req == 0
        ):
            # with disable radix cache, sets the max_mamba_cache_size based on the max_running_requests
            if server_args.max_mamba_cache_size is None:
                if server_args.max_running_requests is not None:
                    server_args.max_mamba_cache_size = server_args.max_running_requests
                else:
                    server_args.max_mamba_cache_size = 512
        else:
            # allocate the memory based on the ratio between mamba state memory vs. full kv cache memory
            # solve the equations:
            # 1. mamba_state_memory + full_kv_cache_memory == total_rest_memory
            # 2. mamba_state_memory / full_kv_cache_memory == server_args.mamba_full_memory_ratio
            mamba_state_memory_raw = (
                total_rest_memory
                * server_args.mamba_full_memory_ratio
                / (1 + server_args.mamba_full_memory_ratio)
            )
            # calculate the max_mamba_cache_size based on the given total mamba memory
            server_args.max_mamba_cache_size = int(
                (mamba_state_memory_raw * (1 << 30))
                // config.mamba2_cache_params.mamba_cache_per_req
                // (1 + speculativa_ratio)
            )

        if self.hybrid_gdn_config is not None:
            server_args.max_mamba_cache_size = server_args.max_mamba_cache_size // (
                server_args.dp_size if server_args.enable_dp_attention else 1
            )
        mamba_state_memory = (
            server_args.max_mamba_cache_size
            * config.mamba2_cache_params.mamba_cache_per_req
            * (1 + speculativa_ratio)
            / (1 << 30)
        )
        return total_rest_memory - mamba_state_memory

    @property
    def hybrid_gdn_config(self):
        config = self.model_config.hf_config
        if isinstance(config, Qwen3NextConfig):
            return config
        return None

    @property
    def mamba2_config(self):
        config = self.model_config.hf_config
        if isinstance(config, FalconH1Config | NemotronHConfig):
            return config
        return None

    @property
    def mambaish_config(self):
        return self.mamba2_config or self.hybrid_gdn_config

    def set_num_token_hybrid(self):
        if (
            "Llama4ForConditionalGeneration"
            in self.model_config.hf_config.architectures
        ):
            temp_ratio = (
                (1 - self.is_hybrid)
                + self.is_hybrid
                * self.attention_chunk_size
                / self.model_config.context_len
            )
            self.swa_max_total_num_tokens = (
                4 * self.max_total_num_tokens * temp_ratio // (3 * temp_ratio + 1)
            )
            self.full_max_total_num_tokens = (
                4 * self.max_total_num_tokens
                - 12 * self.max_total_num_tokens * temp_ratio // (3 * temp_ratio + 1)
            )
            self.swa_max_total_num_tokens = int(
                self.swa_max_total_num_tokens
                // self.server_args.page_size
                * self.server_args.page_size
            )
            self.full_max_total_num_tokens = int(
                self.full_max_total_num_tokens
                // self.server_args.page_size
                * self.server_args.page_size
            )
            self.max_total_num_tokens = self.full_max_total_num_tokens
        else:
            assert self.sliding_window_size is not None and self.sliding_window_size > 0
            full_attention_layer_ids = []
            swa_attention_layer_ids = []

            try:
                layers = self.model.model.layers
            except:
                try:
                    layers = self.model.language_model.model.layers
                except:
                    try:
                        layers = self.model.language_model.layers
                    except:
                        self.is_hybrid = False
                        return

            for layer in layers:
                if (
                    layer.self_attn.attn.sliding_window_size is None
                    or layer.self_attn.attn.sliding_window_size == -1
                ):
                    full_attention_layer_ids.append(layer.layer_id)
                else:
                    swa_attention_layer_ids.append(layer.layer_id)
            self.model_config.swa_attention_layer_ids = swa_attention_layer_ids
            self.model_config.full_attention_layer_ids = full_attention_layer_ids

            # Algorithm:
            # Existing max_total_num_tokens is per layer and assume all layers have the same number of tokens.
            # - Find total # of tokens available across layers.
            # - Calculate full_max_total_num_tokens and swa_max_total_num_tokens based on the given swa_full_tokens_ratio.
            total_tokens = (
                self.max_total_num_tokens * self.model_config.num_hidden_layers
            )
            full_layers_num = len(full_attention_layer_ids)
            swa_layers_num = len(swa_attention_layer_ids)
            swa_full_tokens_ratio = self.server_args.swa_full_tokens_ratio

            # Solve the equations:
            # 1. swa_max_total_num_tokens * swa_layers_num + full_max_total_num_tokens * full_layers_num == total_tokens
            # 2. full_max_total_num_tokens * swa_full_tokens_ratio == swa_max_total_num_tokens
            denominator = swa_full_tokens_ratio * swa_layers_num + full_layers_num
            self.full_max_total_num_tokens = int(total_tokens / denominator)
            self.swa_max_total_num_tokens = int(
                self.full_max_total_num_tokens * swa_full_tokens_ratio
            )
            self.max_total_num_tokens = self.full_max_total_num_tokens

            logger.info(
                f"Use Sliding window memory pool. full_layer_tokens={self.full_max_total_num_tokens}, swa_layer_tokens={self.swa_max_total_num_tokens}"
            )

    def can_run_piecewise_cuda_graph(self):
        if self.server_args.disable_cuda_graph:
            log_info_on_rank0(
                logger, "Disable piecewise CUDA graph because disable_cuda_graph is set"
            )
            return False
        if self.server_args.enable_torch_compile:
            log_info_on_rank0(
                logger,
                "Disable piecewise CUDA graph because piecewise_cuda_graph has conflict with torch compile",
            )
            return False
        if self.pp_size > 1:
            # TODO(yuwei): support PP
            log_info_on_rank0(
                logger,
                "Disable piecewise CUDA graph because piecewise_cuda_graph does not support PP",
            )
            return False
        return True

    def init_memory_pool(
        self,
        total_gpu_memory: int,
        max_num_reqs: Optional[int] = None,
        max_total_tokens: Optional[int] = None,
    ):
        # Determine the kv cache dtype
        if self.server_args.kv_cache_dtype == "auto":
            quant_config = getattr(self.model, "quant_config", None)
            kv_cache_quant_algo = getattr(quant_config, "kv_cache_quant_algo", None)
            if (
                isinstance(kv_cache_quant_algo, str)
                and kv_cache_quant_algo.upper() == "FP8"
            ):
                if _is_hip:
                    self.kv_cache_dtype = torch.float8_e4m3fnuz
                else:
                    self.kv_cache_dtype = torch.float8_e4m3fn
            else:
                self.kv_cache_dtype = self.dtype
        elif self.server_args.kv_cache_dtype == "fp8_e5m2":
            if _is_hip:  # Using natively supported format
                self.kv_cache_dtype = torch.float8_e5m2fnuz
            else:
                self.kv_cache_dtype = torch.float8_e5m2
        elif self.server_args.kv_cache_dtype == "fp8_e4m3":
            if _is_hip:  # Using natively supported format
                self.kv_cache_dtype = torch.float8_e4m3fnuz
            else:
                self.kv_cache_dtype = torch.float8_e4m3fn
        else:
            raise ValueError(
                f"Unsupported kv_cache_dtype: {self.server_args.kv_cache_dtype}."
            )

        log_info_on_rank0(logger, f"Using KV cache dtype: {self.kv_cache_dtype}")

        self.max_total_num_tokens = self.profile_max_num_token(total_gpu_memory)
        if SGLANG_CI_SMALL_KV_SIZE:
            self.max_total_num_tokens = int(SGLANG_CI_SMALL_KV_SIZE)

        if max_num_reqs is None:
            max_num_reqs = min(
                max(
                    int(
                        self.max_total_num_tokens / self.model_config.context_len * 512
                    ),
                    2048,
                ),
                4096,
            )

        if self.mambaish_config is not None:
            ratio = (
                MAMBA_CACHE_SIZE_MAX_RUNNING_REQUESTS_RATIO
                if not self.server_args.disable_radix_cache
                else 1
            )
            max_num_reqs = min(
                max_num_reqs, self.server_args.max_mamba_cache_size // ratio
            )

        if self.spec_algorithm.is_eagle() or self.spec_algorithm.is_standalone():
            if self.is_draft_worker:
                self.max_total_num_tokens = self.server_args.draft_runner_cache_size
                max_num_reqs = self.server_args.max_num_reqs
            else:
                # We are sharing the `token_to_kv_pool`, and both verify and draft tokens
                # can be concurrently allocated, so we should give a headroom for it.
                self.server_args.draft_runner_cache_size = (
                    self.max_total_num_tokens
                    # draft
                    + max_num_reqs
                    * self.server_args.speculative_num_steps
                    * self.server_args.speculative_eagle_topk
                    # verify
                    + max_num_reqs * self.server_args.speculative_num_draft_tokens
                    # buffer
                    + 100
                )
                # Target worker and draft worker shares the same indices for the
                # token_to_kv_pool, so we should make sure to match max_total_num_tokens.
                self.max_total_num_tokens = self.server_args.draft_runner_cache_size
                self.server_args.max_num_reqs = max_num_reqs

        if max_total_tokens is not None:
            if max_total_tokens > self.max_total_num_tokens:
                logging.warning(
                    f"max_total_tokens={max_total_tokens} is larger than the profiled value "
                    f"{self.max_total_num_tokens}. "
                    f"Use the profiled value instead."
                )
            self.max_total_num_tokens = min(self.max_total_num_tokens, max_total_tokens)

        self.max_total_num_tokens = (
            self.max_total_num_tokens
            // self.server_args.page_size
            * self.server_args.page_size
        )
        # different pp rank may have different num of layers, so we need to reduce the max_total_num_tokens
        if self.pp_size > 1:
            tensor = torch.tensor(self.max_total_num_tokens, dtype=torch.int64)
            torch.distributed.all_reduce(
                tensor,
                op=torch.distributed.ReduceOp.MIN,
                group=get_world_group().cpu_group,
            )
            self.max_total_num_tokens = tensor.item()

        # create token size for hybrid cache
        if self.is_hybrid:
            self.set_num_token_hybrid()

        if self.max_total_num_tokens <= 0:
            raise RuntimeError(
                f"Not enough memory. Please try to increase --mem-fraction-static. "
                f"Current value: {self.server_args.mem_fraction_static=}"
            )

        # Initialize req_to_token_pool
        if self.req_to_token_pool is None:
            # FIXME(lsyin): this is the temporary fix for the context length issue when using speculative decoding
            extra_max_context_len = 4
            if self.server_args.speculative_num_draft_tokens is not None:
                extra_max_context_len += self.server_args.speculative_num_draft_tokens

            if self.server_args.disaggregation_mode == "decode":
                from sglang.srt.disaggregation.decode import DecodeReqToTokenPool

                # subscribe memory for pre-allocated requests
                # if max_num_reqs <= 32, we pre-allocate 2x requests
                pre_alloc_size = max_num_reqs * 2 if max_num_reqs <= 32 else 0
                self.req_to_token_pool = DecodeReqToTokenPool(
                    size=max_num_reqs,
                    max_context_len=self.model_config.context_len
                    + extra_max_context_len,
                    device=self.device,
                    enable_memory_saver=self.server_args.enable_memory_saver,
                    pre_alloc_size=pre_alloc_size,
                )
            elif config := self.mambaish_config:
                self.req_to_token_pool = HybridReqToTokenPool(
                    size=max_num_reqs,
                    mamba_size=self.server_args.max_mamba_cache_size,
                    max_context_len=self.model_config.context_len
                    + extra_max_context_len,
                    device=self.device,
                    enable_memory_saver=self.server_args.enable_memory_saver,
                    cache_params=config.mamba2_cache_params,
                    speculative_num_draft_tokens=self.server_args.speculative_num_draft_tokens,
                )
            else:
                self.req_to_token_pool = ReqToTokenPool(
                    size=max_num_reqs,
                    max_context_len=self.model_config.context_len
                    + extra_max_context_len,
                    device=self.device,
                    enable_memory_saver=self.server_args.enable_memory_saver,
                )
        else:
            # Draft worker shares req_to_token_pool with the target worker.
            assert self.is_draft_worker

        # Initialize token_to_kv_pool
        is_nsa_model = is_deepseek_nsa(self.model_config.hf_config)
        if self.server_args.attention_backend == "ascend":
            if self.use_mla_backend:
                self.token_to_kv_pool = AscendMLAPagedTokenToKVPool(
                    self.max_total_num_tokens,
                    page_size=self.page_size,
                    dtype=self.kv_cache_dtype,
                    kv_lora_rank=self.model_config.kv_lora_rank,
                    qk_rope_head_dim=self.model_config.qk_rope_head_dim,
                    index_head_dim=self.model_config.index_head_dim,
                    layer_num=self.num_effective_layers,
                    device=self.device,
                    enable_memory_saver=self.server_args.enable_memory_saver,
                    start_layer=self.start_layer,
                    end_layer=self.end_layer,
                )
            else:
                self.token_to_kv_pool = AscendTokenToKVPool(
                    self.max_total_num_tokens,
                    page_size=self.page_size,
                    dtype=self.kv_cache_dtype,
                    head_num=self.model_config.get_num_kv_heads(
                        get_attention_tp_size()
                    ),
                    head_dim=self.model_config.head_dim,
                    layer_num=self.model_config.num_hidden_layers,
                    device=self.device,
                    enable_memory_saver=self.server_args.enable_memory_saver,
                )
        elif self.use_mla_backend and is_nsa_model:
            self.token_to_kv_pool = NSATokenToKVPool(
                self.max_total_num_tokens,
                page_size=self.page_size,
                dtype=self.kv_cache_dtype,
                kv_lora_rank=self.model_config.kv_lora_rank,
                qk_rope_head_dim=self.model_config.qk_rope_head_dim,
                layer_num=self.num_effective_layers,
                device=self.device,
                enable_memory_saver=self.server_args.enable_memory_saver,
                start_layer=self.start_layer,
                end_layer=self.end_layer,
                index_head_dim=get_nsa_index_head_dim(self.model_config.hf_config),
            )
        elif self.use_mla_backend:
<<<<<<< HEAD
            if self.is_moffett:
                MLATokenToKVPoolClass = MFMLATokenToKVPool
            else:
                MLATokenToKVPoolClass = MLATokenToKVPool
            self.token_to_kv_pool = MLATokenToKVPoolClass(
=======
            assert not is_nsa_model
            self.token_to_kv_pool = MLATokenToKVPool(
>>>>>>> 6806c4e6
                self.max_total_num_tokens,
                page_size=self.page_size,
                dtype=self.kv_cache_dtype,
                kv_lora_rank=self.model_config.kv_lora_rank,
                qk_rope_head_dim=self.model_config.qk_rope_head_dim,
                layer_num=self.num_effective_layers,
                device=self.device,
                enable_memory_saver=self.server_args.enable_memory_saver,
                start_layer=self.start_layer,
                end_layer=self.end_layer,
            )
        elif self.server_args.enable_double_sparsity:
            self.token_to_kv_pool = DoubleSparseTokenToKVPool(
                self.max_total_num_tokens,
                page_size=self.page_size,
                dtype=self.kv_cache_dtype,
                head_num=self.model_config.get_num_kv_heads(get_attention_tp_size()),
                head_dim=self.model_config.head_dim,
                layer_num=self.num_effective_layers,
                device=self.device,
                heavy_channel_num=self.server_args.ds_heavy_channel_num,
                enable_memory_saver=self.server_args.enable_memory_saver,
                start_layer=self.start_layer,
                end_layer=self.end_layer,
            )
        else:
            if self.is_hybrid:
                self.token_to_kv_pool = SWAKVPool(
                    size=self.full_max_total_num_tokens,
                    size_swa=self.swa_max_total_num_tokens,
                    dtype=self.kv_cache_dtype,
                    head_num=self.model_config.get_num_kv_heads(
                        get_attention_tp_size()
                    ),
                    head_dim=self.model_config.head_dim,
                    swa_attention_layer_ids=self.model_config.swa_attention_layer_ids,
                    full_attention_layer_ids=self.model_config.full_attention_layer_ids,
                    enable_kvcache_transpose=False,
                    device=self.device,
                )
            elif config := self.mambaish_config:
                self.token_to_kv_pool = HybridLinearKVPool(
                    page_size=self.page_size,
                    size=self.max_total_num_tokens,
                    dtype=self.kv_cache_dtype,
                    head_num=self.model_config.get_num_kv_heads(
                        get_attention_tp_size()
                    ),
                    head_dim=self.model_config.head_dim,
                    # if draft worker, we only need 1 attention layer's kv pool
                    full_attention_layer_ids=(
                        [0] if self.is_draft_worker else config.full_attention_layer_ids
                    ),
                    enable_kvcache_transpose=False,
                    device=self.device,
                )
            else:
                if self.is_moffett:
                    MHATokenToKVPoolClass = MFMHATokenToKVPool
                else:
                    MHATokenToKVPoolClass = MHATokenToKVPool
                self.token_to_kv_pool = MHATokenToKVPoolClass(
                    self.max_total_num_tokens,
                    page_size=self.page_size,
                    dtype=self.kv_cache_dtype,
                    head_num=self.model_config.get_num_kv_heads(
                        get_attention_tp_size()
                    ),
                    head_dim=self.model_config.head_dim,
                    layer_num=self.num_effective_layers,
                    device=self.device,
                    enable_memory_saver=self.server_args.enable_memory_saver,
                    start_layer=self.start_layer,
                    end_layer=self.end_layer,
                    enable_kv_cache_copy=(
                        self.server_args.speculative_algorithm is not None
                    ),
                )

        # Initialize token_to_kv_pool_allocator
        need_sort = self.server_args.disaggregation_mode in ("decode", "prefill")
        if self.token_to_kv_pool_allocator is None:
            if _is_npu and (
                self.server_args.attention_backend == "ascend"
                or self.hybrid_gdn_config is not None
            ):
                self.token_to_kv_pool_allocator = AscendPagedTokenToKVPoolAllocator(
                    self.max_total_num_tokens,
                    page_size=self.page_size,
                    dtype=self.kv_cache_dtype,
                    device=self.device,
                    kvcache=self.token_to_kv_pool,
                    need_sort=need_sort,
                )
            else:
                if self.page_size == 1:
                    if self.is_hybrid:
                        self.token_to_kv_pool_allocator = SWATokenToKVPoolAllocator(
                            self.full_max_total_num_tokens,
                            self.swa_max_total_num_tokens,
                            dtype=self.kv_cache_dtype,
                            device=self.device,
                            kvcache=self.token_to_kv_pool,
                            need_sort=need_sort,
                        )
                    else:
                        self.token_to_kv_pool_allocator = TokenToKVPoolAllocator(
                            self.max_total_num_tokens,
                            dtype=self.kv_cache_dtype,
                            device=self.device,
                            kvcache=self.token_to_kv_pool,
                            need_sort=need_sort,
                        )
                else:
                    assert not self.is_hybrid
                    self.token_to_kv_pool_allocator = PagedTokenToKVPoolAllocator(
                        self.max_total_num_tokens,
                        page_size=self.page_size,
                        dtype=self.kv_cache_dtype,
                        device=self.device,
                        kvcache=self.token_to_kv_pool,
                        need_sort=need_sort,
                    )
        else:
            assert self.is_draft_worker

        logger.info(
            f"Memory pool end. "
            f"avail mem={get_available_gpu_memory(self.device, self.gpu_id):.2f} GB"
        )

    def init_cublas(self):
        """We need to run a small matmul to init cublas. Otherwise, it will raise some errors later."""
        dtype = torch.float16
        device = "cuda"
        a = torch.ones((16, 16), dtype=dtype, device=device)
        b = torch.ones((16, 16), dtype=dtype, device=device)
        c = a @ b
        return c

    def init_attention_backend(self):
        """Init attention kernel backend."""
        if self.server_args.enable_two_batch_overlap and not self.is_draft_worker:
            self.attn_backend = TboAttnBackend.init_new(self._get_attention_backend)
        else:
            self.attn_backend = self._get_attention_backend()

    def _get_attention_backend(self):
        """Init attention kernel backend."""
        self.prefill_attention_backend_str, self.decode_attention_backend_str = (
            self.server_args.get_attention_backends()
        )

        if self.decode_attention_backend_str != self.prefill_attention_backend_str:
            from sglang.srt.layers.attention.hybrid_attn_backend import (
                HybridAttnBackend,
            )

            attn_backend = HybridAttnBackend(
                self,
                decode_backend=self._get_attention_backend_from_str(
                    self.decode_attention_backend_str
                ),
                prefill_backend=self._get_attention_backend_from_str(
                    self.prefill_attention_backend_str
                ),
            )
            logger.info(
                f"Using hybrid attention backend for decode and prefill: "
                f"decode_backend={self.decode_attention_backend_str}, "
                f"prefill_backend={self.prefill_attention_backend_str}."
            )
            logger.warning(
                "Warning: Attention backend specified by --attention-backend or default backend might be overridden."
                "The feature of hybrid attention backend is experimental and unstable. Please raise an issue if you encounter any problem."
            )
        else:
            attn_backend = self._get_attention_backend_from_str(
                self.server_args.attention_backend
            )

        global_server_args_dict.update(
            {
                "decode_attention_backend": self.decode_attention_backend_str,
                "prefill_attention_backend": self.prefill_attention_backend_str,
            }
        )
        return attn_backend

    def _get_attention_backend_from_str(self, backend_str: str):
        if backend_str not in ATTENTION_BACKENDS:
            raise ValueError(f"Invalid attention backend: {backend_str}")
        full_attention_backend = ATTENTION_BACKENDS[backend_str](self)
        return attn_backend_wrapper(self, full_attention_backend)

    def init_double_sparsity_channel_config(self, selected_channel):
        selected_channel = "." + selected_channel + "_proj"
        self.sorted_channels = []
        # load channel config
        with open(self.server_args.ds_channel_config_path, "r") as f:
            channel_config = json.load(f)

        for i in range(self.start_layer, self.end_layer):
            key = "model.layers." + str(i) + ".self_attn" + selected_channel
            self.sorted_channels.append(
                torch.tensor(channel_config[key])[
                    :, : self.server_args.ds_heavy_channel_num
                ]
                .contiguous()
                .cuda()
            )

    def init_device_graphs(self):
        """Capture device graphs."""
        self.graph_runner = None
        self.graph_mem_usage = 0

        if not self.is_generation:
            # TODO: Currently, cuda graph only captures decode steps, which only exists for generation models
            return

        if self.device != "cpu" and self.server_args.disable_cuda_graph:
            return

        if self.device == "cpu" and not self.server_args.enable_torch_compile:
            return

        tic = time.perf_counter()
        before_mem = get_available_gpu_memory(self.device, self.gpu_id)
        logger.info(
            f"Capture {'cpu graph' if self.device == 'cpu' else 'cuda graph'} begin. This can take up to several minutes. avail mem={before_mem:.2f} GB"
        )
        graph_runners = defaultdict(
            lambda: CudaGraphRunner,
            {
                "cpu": CPUGraphRunner,
                "npu": NPUGraphRunner,
            },
        )
        self.graph_runner = graph_runners[self.device](self)

        after_mem = get_available_gpu_memory(self.device, self.gpu_id)
        self.graph_mem_usage = before_mem - after_mem
        logger.info(
            f"Capture {'cpu graph' if self.device == 'cpu' else 'cuda graph'} end. Time elapsed: {time.perf_counter() - tic:.2f} s. "
            f"mem usage={self.graph_mem_usage:.2f} GB. avail mem={after_mem:.2f} GB."
        )

    def init_threads_binding(self):
        omp_cpuids = os.environ.get("SGLANG_CPU_OMP_THREADS_BIND", "all")
        cpu_ids_by_node = get_cpu_ids_by_node()
        n_numa_node = len(cpu_ids_by_node)
        if omp_cpuids == "all":
            assert self.tp_size <= n_numa_node, (
                f"SGLANG_CPU_OMP_THREADS_BIND is not set, in this case, "
                f"tp_size {self.tp_size} should be smaller than or equal to number of numa node on the machine {n_numa_node}. "
                f"If you need tp_size to be larger than number of numa node, please set the CPU cores for each tp rank via SGLANG_CPU_OMP_THREADS_BIND explicitly. "
                f"For example, on a machine with 2 numa nodes, where core 0-31 are on numa node 0 and core 32-63 are on numa node 1, "
                f"it is suggested to use -tp 2 and bind tp rank 0 to core 0-31 and tp rank 1 to core 32-63. "
                f"This is the default behavior if SGLANG_CPU_OMP_THREADS_BIND is not set and it is the same as setting SGLANG_CPU_OMP_THREADS_BIND=0-31|32-63. "
                f"If you do need tp_size to be larger than the number of numa nodes, you could set SGLANG_CPU_OMP_THREADS_BIND explicitly for example SGLANG_CPU_OMP_THREADS_BIND=0-15|16-31|32-47|48-63 and run with -tp 4. "
                f"If you don't want each tp rank to use all the cores on one numa node, you could set for example SGLANG_CPU_OMP_THREADS_BIND=0-15|32-47 and run with -tp 2."
            )
            if self.tp_size < n_numa_node:
                logger.warning(
                    f"Detected the current machine has {n_numa_node} numa nodes available, but tp_size is set to {self.tp_size}, so only {self.tp_size} numa nodes are used."
                )
            self.local_omp_cpuid = cpu_ids_by_node[self.tp_rank]
        else:
            threads_bind_list = omp_cpuids.split("|")
            assert self.tp_size == len(threads_bind_list), (
                f"SGLANG_CPU_OMP_THREADS_BIND setting must be aligned with TP size parameter ({self.tp_size}). "
                f"Please double check your settings."
            )
            self.local_omp_cpuid = threads_bind_list[self.tp_rank]
            if self.tp_size > n_numa_node:
                logger.warning(
                    f"TP size ({self.tp_size})is larger than numa node number ({n_numa_node}), "
                    f"in this case the available memory amount of each rank cannot be determined in prior. "
                    f"Please set proper `--max-total-tokens` to avoid the out-of-memory error."
                )

    def apply_torch_tp(self):
        logger.info(f"Enabling torch tensor parallelism on {self.tp_size} devices.")
        from sglang.srt.layers.model_parallel import tensor_parallel

        device_mesh = torch.distributed.init_device_mesh(self.device, (self.tp_size,))
        tensor_parallel(self.model, device_mesh)

    def forward_decode(
        self,
        forward_batch: ForwardBatch,
        skip_attn_backend_init: bool = False,
        pp_proxy_tensors=None,
    ) -> LogitsProcessorOutput:
        if not skip_attn_backend_init:
            self.attn_backend.init_forward_metadata(forward_batch)
        # FIXME: add pp_proxy_tensors arg to all models
        kwargs = {}
        if self.support_pp:
            kwargs["pp_proxy_tensors"] = pp_proxy_tensors
        return self.model.forward(
            forward_batch.input_ids,
            forward_batch.positions,
            forward_batch,
            **kwargs,
        )

    def forward_extend(
        self,
        forward_batch: ForwardBatch,
        skip_attn_backend_init: bool = False,
        pp_proxy_tensors=None,
    ) -> LogitsProcessorOutput:
        if not skip_attn_backend_init:
            self.attn_backend.init_forward_metadata(forward_batch)

        kwargs = {}
        if self.support_pp:
            kwargs["pp_proxy_tensors"] = pp_proxy_tensors
        if forward_batch.input_embeds is not None:
            kwargs["input_embeds"] = forward_batch.input_embeds.bfloat16()
        if not self.is_generation:
            kwargs["get_embedding"] = True

        if self.piecewise_cuda_graph_runner is not None:
            if self.piecewise_cuda_graph_runner.can_run(forward_batch):
                return self.piecewise_cuda_graph_runner.replay(forward_batch, **kwargs)

        return self.model.forward(
            forward_batch.input_ids,
            forward_batch.positions,
            forward_batch,
            **kwargs,
        )

    def forward_idle(
        self, forward_batch: ForwardBatch, pp_proxy_tensors=None
    ) -> LogitsProcessorOutput:
        kwargs = {}
        if self.support_pp:
            kwargs["pp_proxy_tensors"] = pp_proxy_tensors
        return self.model.forward(
            forward_batch.input_ids,
            forward_batch.positions,
            forward_batch,
            **kwargs,
        )

    def forward_split_prefill(
        self,
        forward_batch: ForwardBatch,
        reinit_attn_backend: bool = False,
        forward_count: int = 1,
    ) -> LogitsProcessorOutput:
        if forward_batch.split_index == 0 or reinit_attn_backend:
            self.attn_backend.init_forward_metadata(forward_batch)
        next_split_index = min(
            forward_batch.split_index + forward_count,
            self.model_config.num_hidden_layers,
        )
        ret = self.model.forward_split_prefill(
            forward_batch.input_ids,
            forward_batch.positions,
            forward_batch,
            (forward_batch.split_index, next_split_index),
        )
        forward_batch.split_index = next_split_index
        return ret

    def forward(
        self,
        forward_batch: ForwardBatch,
        skip_attn_backend_init: bool = False,
        pp_proxy_tensors: Optional[PPProxyTensors] = None,
        reinit_attn_backend: bool = False,
        split_forward_count: int = 1,
    ) -> Tuple[Union[LogitsProcessorOutput, PPProxyTensors], bool]:
        self.forward_pass_id += 1

        with get_global_expert_distribution_recorder().with_forward_pass(
            self.forward_pass_id,
            forward_batch,
        ):
            output = self._forward_raw(
                forward_batch,
                skip_attn_backend_init,
                pp_proxy_tensors,
                reinit_attn_backend,
                split_forward_count,
            )

        if self.eplb_manager is not None:
            self.eplb_manager.on_forward_pass_end()

        return output

    def _forward_raw(
        self,
        forward_batch: ForwardBatch,
        skip_attn_backend_init: bool,
        pp_proxy_tensors: Optional[PPProxyTensors],
        reinit_attn_backend: bool = False,
        split_forward_count: int = 1,
    ) -> Tuple[Union[LogitsProcessorOutput, PPProxyTensors], bool]:
        mode_check = (
            forward_batch.forward_mode.is_cpu_graph
            if self.device == "cpu"
            else forward_batch.forward_mode.is_cuda_graph
        )
        can_run_graph = bool(
            mode_check()
            and self.graph_runner
            and self.graph_runner.can_run(forward_batch)
        )

        if can_run_graph:
            ret = self.graph_runner.replay(
                forward_batch,
                skip_attn_backend_init=skip_attn_backend_init,
                pp_proxy_tensors=pp_proxy_tensors,
            )
            return ret, can_run_graph

        # For MLP sync
        if forward_batch.global_num_tokens_cpu is not None:
            forward_batch.prepare_mlp_sync_batch(self)

        if forward_batch.forward_mode.is_decode():
            ret = self.forward_decode(
                forward_batch,
                skip_attn_backend_init=skip_attn_backend_init,
                pp_proxy_tensors=pp_proxy_tensors,
            )
        elif forward_batch.forward_mode.is_extend():
            ret = self.forward_extend(
                forward_batch,
                skip_attn_backend_init=skip_attn_backend_init,
                pp_proxy_tensors=pp_proxy_tensors,
            )
        elif forward_batch.forward_mode.is_split_prefill():
            ret = self.forward_split_prefill(
                forward_batch,
                reinit_attn_backend=reinit_attn_backend,
                forward_count=split_forward_count,
            )
        elif forward_batch.forward_mode.is_idle():
            ret = self.forward_idle(forward_batch, pp_proxy_tensors=pp_proxy_tensors)
        else:
            raise ValueError(f"Invalid forward mode: {forward_batch.forward_mode}")

        if (
            forward_batch.global_num_tokens_cpu is not None
            and self.pp_group.is_last_rank
        ):
            forward_batch.post_forward_mlp_sync_batch(ret)

        return ret, can_run_graph

    def _preprocess_logits(
        self, logits_output: LogitsProcessorOutput, sampling_info: SamplingBatchInfo
    ):
        # NOTE: In overlap mode, the function update_regex_vocab_mask (in sample)
        #       was executed after we processed last batch's results.

        # Calculate logits bias and apply it to next_token_logits.
        sampling_info.update_regex_vocab_mask()
        sampling_info.apply_logits_bias(logits_output.next_token_logits)

    def sample(
        self,
        logits_output: LogitsProcessorOutput,
        forward_batch: ForwardBatch,
    ) -> torch.Tensor:
        """Sample and compute logprobs and update logits_output.

        Args:
            logits_output: The logits output from the model forward
            forward_batch: The forward batch that generates logits_output

        Returns:
            A list of next_token_ids
        """
        # For duplex models with multiple output streams.
        if isinstance(logits_output, tuple):
            return torch.stack(
                [self.sample(values, forward_batch) for values in logits_output],
                axis=-1,
            )

        self._preprocess_logits(logits_output, forward_batch.sampling_info)
        # Sample the next tokens
        next_token_ids = self.sampler(
            logits_output,
            forward_batch.sampling_info,
            forward_batch.return_logprob,
            forward_batch.top_logprobs_nums,
            forward_batch.token_ids_logprobs,
            # For prefill, we only use the position of the last token.
            (
                forward_batch.positions
                if forward_batch.forward_mode.is_decode()
                else forward_batch.seq_lens - 1
            ),
        )
        return next_token_ids

    def compute_logprobs_only(
        self,
        logits_output: LogitsProcessorOutput,
        forward_batch: ForwardBatch,
    ) -> None:
        """
        Compute token_ids_logprobs without performing sampling.

        Optimized path for prefill-only requests that need token_ids_logprobs but don't
        require next token generation. Skips expensive sampling operations
        while still providing requested probability information.

        Args:
            logits_output: The logits output from the model forward
            forward_batch: The forward batch that generates logits_output
        """
        if not forward_batch.token_ids_logprobs:
            return

        # Preprocess logits (same as in sample method)
        self._preprocess_logits(logits_output, forward_batch.sampling_info)

        # Delegate to sampler for logprob-only computation
        # This populates logits_output with requested token probabilities
        self.sampler.compute_logprobs_only(
            logits_output,
            forward_batch.sampling_info,
            forward_batch.return_logprob,
            forward_batch.top_logprobs_nums,
            forward_batch.token_ids_logprobs,
        )

    @property
    def model_is_mrope(self) -> bool:
        """Detect if the model has "mrope" rope_scaling type.
        mrope requires keep "rope_deltas" between prompt and decoding phases."""
        rope_scaling = getattr(self.model_config.hf_text_config, "rope_scaling", {})
        if rope_scaling is None:
            return False
        is_mrope_enabled = "mrope_section" in rope_scaling
        return is_mrope_enabled

    def save_remote_model(self, url: str):
        from sglang.srt.model_loader.loader import RemoteModelLoader

        logger.info(f"Saving model to {url}")
        RemoteModelLoader.save_model(self.model, self.model_config.model_path, url)

    def save_sharded_model(
        self, path: str, pattern: Optional[str] = None, max_size: Optional[int] = None
    ):
        from sglang.srt.model_loader.loader import ShardedStateLoader

        logger.info(
            f"Save sharded model to {path} with pattern {pattern} and max_size {max_size}"
        )
        ShardedStateLoader.save_model(self.model, path, pattern, max_size)


def _model_load_weights_direct(model, named_tensors: List[Tuple[str, torch.Tensor]]):
    params_dict = dict(model.named_parameters())
    for name, tensor in named_tensors:
        default_weight_loader(params_dict[name], tensor)


def _unwrap_tensor(tensor, tp_rank, device):
    if isinstance(tensor, LocalSerializedTensor):
        tensor = tensor.get(tp_rank)
    return tensor.to(device)


@dataclass
class LocalSerializedTensor:
    """torch.Tensor that gets serialized by MultiprocessingSerializer (which only serializes a pointer and not the data).
    The i-th element in the list corresponds to i-th rank's GPU."""

    values: List[bytes]

    def get(self, rank: int):
        return MultiprocessingSerializer.deserialize(self.values[rank])<|MERGE_RESOLUTION|>--- conflicted
+++ resolved
@@ -103,11 +103,8 @@
     MHATokenToKVPool,
     MFMHATokenToKVPool,
     MLATokenToKVPool,
-<<<<<<< HEAD
     MFMLATokenToKVPool,
-=======
     NSATokenToKVPool,
->>>>>>> 6806c4e6
     ReqToTokenPool,
     SWAKVPool,
 )
@@ -1304,10 +1301,6 @@
                 * num_layers
                 * torch._utils._element_size(self.kv_cache_dtype)
             )
-<<<<<<< HEAD
-            if self.is_moffett:
-                cell_size *= 2
-=======
             # Add indexer KV cache overhead for NSA models (DeepSeek V3.2)
             if is_deepseek_nsa(self.model_config.hf_config):
                 index_head_dim = get_nsa_index_head_dim(self.model_config.hf_config)
@@ -1319,7 +1312,8 @@
                     NSATokenToKVPool.index_k_with_scale_buffer_dtype
                 )
                 cell_size += indexer_size_per_token * num_layers * element_size
->>>>>>> 6806c4e6
+            if self.is_moffett:
+                cell_size *= 2
         else:
             cell_size = (
                 self.model_config.get_num_kv_heads(get_attention_tp_size())
@@ -1716,16 +1710,12 @@
                 index_head_dim=get_nsa_index_head_dim(self.model_config.hf_config),
             )
         elif self.use_mla_backend:
-<<<<<<< HEAD
+            assert not is_nsa_model
             if self.is_moffett:
                 MLATokenToKVPoolClass = MFMLATokenToKVPool
             else:
                 MLATokenToKVPoolClass = MLATokenToKVPool
             self.token_to_kv_pool = MLATokenToKVPoolClass(
-=======
-            assert not is_nsa_model
-            self.token_to_kv_pool = MLATokenToKVPool(
->>>>>>> 6806c4e6
                 self.max_total_num_tokens,
                 page_size=self.page_size,
                 dtype=self.kv_cache_dtype,
