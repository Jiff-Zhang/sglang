# Copyright 2025 SGLang Team. All Rights Reserved.
#
# Licensed under the Apache License, Version 2.0 (the "License");
# you may not use this file except in compliance with the License.
# You may obtain a copy of the License at
#
#     http://www.apache.org/licenses/LICENSE-2.0
#
# Unless required by applicable law or agreed to in writing, software
# distributed under the License is distributed on an "AS IS" BASIS,
# WITHOUT WARRANTIES OR CONDITIONS OF ANY KIND, either express or implied.
# See the License for the specific language governing permissions and
# limitations under the License.
# ==============================================================================

import os
import shutil
import sys
from pathlib import Path

import torch
from setuptools import find_packages, setup
from setuptools.command.build_py import build_py
from torch.utils.cpp_extension import BuildExtension, CUDAExtension

root = Path(__file__).parent.resolve()


if "bdist_wheel" in sys.argv and "--plat-name" not in sys.argv:
    sys.argv.extend(["--plat-name", "manylinux2014_x86_64"])


def _get_cuda_version():
    if torch.version.cuda:
        return tuple(map(int, torch.version.cuda.split(".")))
    return (0, 0)


def _get_device_sm():
    if torch.cuda.is_available():
        major, minor = torch.cuda.get_device_capability()
        return major * 10 + minor
    return 0


def _get_version():
    with open(root / "pyproject.toml") as f:
        for line in f:
            if line.startswith("version"):
                return line.split("=")[1].strip().strip('"')


operator_namespace = "sgl_kernel"
cutlass_default = root / "3rdparty" / "cutlass"
cutlass = Path(os.environ.get("CUSTOM_CUTLASS_SRC_DIR", default=cutlass_default))
flashinfer = root / "3rdparty" / "flashinfer"
deepgemm = root / "3rdparty" / "deepgemm"
include_dirs = [
    root / "include",
    root / "csrc",
    cutlass.resolve() / "include",
    cutlass.resolve() / "tools" / "util" / "include",
    flashinfer.resolve() / "include",
    flashinfer.resolve() / "include" / "gemm",
    flashinfer.resolve() / "csrc",
    "cublas",
]


class CustomBuildPy(build_py):
    def run(self):
        self.copy_deepgemm_to_build_lib()
        self.make_jit_include_symlinks()
        build_py.run(self)

    def make_jit_include_symlinks(self):
        # Make symbolic links of third-party include directories
        build_include_dir = os.path.join(self.build_lib, "deep_gemm/include")
        os.makedirs(build_include_dir, exist_ok=True)

        third_party_include_dirs = [
            cutlass.resolve() / "include" / "cute",
            cutlass.resolve() / "include" / "cutlass",
        ]

        for d in third_party_include_dirs:
            dirname = str(d).split("/")[-1]
            src_dir = d
            dst_dir = f"{build_include_dir}/{dirname}"
            assert os.path.exists(src_dir)
            if os.path.exists(dst_dir):
                assert os.path.islink(dst_dir)
                os.unlink(dst_dir)
            os.symlink(src_dir, dst_dir, target_is_directory=True)

    def copy_deepgemm_to_build_lib(self):
        """
        This function copies DeepGemm to python's site-packages
        """
        dst_dir = os.path.join(self.build_lib, "deep_gemm")
        os.makedirs(dst_dir, exist_ok=True)

        # Copy deepgemm/deep_gemm to the build directory
        src_dir = os.path.join(str(deepgemm.resolve()), "deep_gemm")

        # Remove existing directory if it exists
        if os.path.exists(dst_dir):
            shutil.rmtree(dst_dir)

        # Copy the directory
        shutil.copytree(src_dir, dst_dir)


nvcc_flags = [
    "-DNDEBUG",
    f"-DOPERATOR_NAMESPACE={operator_namespace}",
    "-O3",
    "-Xcompiler",
    "-fPIC",
    "-gencode=arch=compute_75,code=sm_75",
    "-gencode=arch=compute_80,code=sm_80",
    "-gencode=arch=compute_89,code=sm_89",
    "-gencode=arch=compute_90,code=sm_90",
    "-std=c++17",
    "-DFLASHINFER_ENABLE_F16",
    "-DCUTLASS_ENABLE_TENSOR_CORE_MMA=1",
    "-DCUTLASS_VERSIONS_GENERATED",
    "-DCUTE_USE_PACKED_TUPLE=1",
    "-DCUTLASS_TEST_LEVEL=0",
    "-DCUTLASS_TEST_ENABLE_CACHED_RESULTS=1",
    "-DCUTLASS_DEBUG_TRACE_LEVEL=0",
    "--ptxas-options=-v",
    "--expt-relaxed-constexpr",
    "-Xcompiler=-Wconversion",
    "-Xcompiler=-fno-strict-aliasing",
]
nvcc_flags_fp8 = [
    "-DFLASHINFER_ENABLE_FP8",
    "-DFLASHINFER_ENABLE_FP8_E4M3",
    "-DFLASHINFER_ENABLE_FP8_E5M2",
]

sources = [
    "csrc/allreduce/trt_reduce_internal.cu",
    "csrc/allreduce/trt_reduce_kernel.cu",
    "csrc/attention/lightning_attention_decode_kernel.cu",
    "csrc/elementwise/activation.cu",
    "csrc/elementwise/fused_add_rms_norm_kernel.cu",
    "csrc/elementwise/rope.cu",
    "csrc/gemm/bmm_fp8.cu",
    "csrc/gemm/cublas_grouped_gemm.cu",
    "csrc/gemm/awq_kernel.cu",
    "csrc/gemm/fp8_gemm_kernel.cu",
    "csrc/gemm/fp8_blockwise_gemm_kernel.cu",
    "csrc/gemm/int8_gemm_kernel.cu",
    "csrc/gemm/per_token_group_quant_fp8.cu",
    "csrc/gemm/per_token_quant_fp8.cu",
    "csrc/gemm/per_tensor_quant_fp8.cu",
    "csrc/moe/moe_align_kernel.cu",
    "csrc/moe/moe_topk_softmax_kernels.cu",
    "csrc/speculative/eagle_utils.cu",
    "csrc/speculative/speculative_sampling.cu",
<<<<<<< HEAD
    "csrc/kvcacheio/transfer.cu",
=======
    "csrc/speculative/packbit.cu",
>>>>>>> 96751568
    "csrc/torch_extension.cc",
    "3rdparty/flashinfer/csrc/norm.cu",
    "3rdparty/flashinfer/csrc/renorm.cu",
    "3rdparty/flashinfer/csrc/sampling.cu",
]

enable_bf16 = os.getenv("SGL_KERNEL_ENABLE_BF16", "0") == "1"
enable_fp8 = os.getenv("SGL_KERNEL_ENABLE_FP8", "0") == "1"
enable_sm90a = os.getenv("SGL_KERNEL_ENABLE_SM90A", "0") == "1"
enable_sm100a = os.getenv("SGL_KERNEL_ENABLE_SM100A", "0") == "1"
cuda_version = _get_cuda_version()
sm_version = _get_device_sm()

if torch.cuda.is_available():
    if cuda_version >= (12, 0) and sm_version >= 90:
        nvcc_flags.append("-gencode=arch=compute_90a,code=sm_90a")
    if cuda_version >= (12, 8) and sm_version >= 100:
        nvcc_flags.append("-gencode=arch=compute_100,code=sm_100")
        nvcc_flags.append("-gencode=arch=compute_100a,code=sm_100a")
    else:
        nvcc_flags.append("-use_fast_math")
    if sm_version >= 90:
        nvcc_flags.extend(nvcc_flags_fp8)
    if sm_version >= 80:
        nvcc_flags.append("-DFLASHINFER_ENABLE_BF16")
else:
    # compilation environment without GPU
    if enable_sm90a:
        nvcc_flags.append("-gencode=arch=compute_90a,code=sm_90a")
    if enable_sm100a:
        nvcc_flags.append("-gencode=arch=compute_100a,code=sm_100a")
    else:
        nvcc_flags.append("-use_fast_math")
    if enable_fp8:
        nvcc_flags.extend(nvcc_flags_fp8)
    if enable_bf16:
        nvcc_flags.append("-DFLASHINFER_ENABLE_BF16")

for flag in [
    "-D__CUDA_NO_HALF_OPERATORS__",
    "-D__CUDA_NO_HALF_CONVERSIONS__",
    "-D__CUDA_NO_BFLOAT16_CONVERSIONS__",
    "-D__CUDA_NO_HALF2_OPERATORS__",
]:
    try:
        torch.utils.cpp_extension.COMMON_NVCC_FLAGS.remove(flag)
    except ValueError:
        pass

cxx_flags = ["-O3"]
libraries = ["c10", "torch", "torch_python", "cuda", "cublas"]
extra_link_args = ["-Wl,-rpath,$ORIGIN/../../torch/lib", "-L/usr/lib/x86_64-linux-gnu"]

ext_modules = [
    CUDAExtension(
        name="sgl_kernel.common_ops",
        sources=sources,
        include_dirs=include_dirs,
        extra_compile_args={
            "nvcc": nvcc_flags,
            "cxx": cxx_flags,
        },
        libraries=libraries,
        extra_link_args=extra_link_args,
        py_limited_api=True,
    ),
]

setup(
    name="sgl-kernel",
    version=_get_version(),
    packages=find_packages(where="python"),
    package_dir={"": "python"},
    ext_modules=ext_modules,
    cmdclass={
        "build_ext": BuildExtension.with_options(use_ninja=True),
        "build_py": CustomBuildPy,
    },
    options={"bdist_wheel": {"py_limited_api": "cp39"}},
)<|MERGE_RESOLUTION|>--- conflicted
+++ resolved
@@ -160,11 +160,8 @@
     "csrc/moe/moe_topk_softmax_kernels.cu",
     "csrc/speculative/eagle_utils.cu",
     "csrc/speculative/speculative_sampling.cu",
-<<<<<<< HEAD
     "csrc/kvcacheio/transfer.cu",
-=======
     "csrc/speculative/packbit.cu",
->>>>>>> 96751568
     "csrc/torch_extension.cc",
     "3rdparty/flashinfer/csrc/norm.cu",
     "3rdparty/flashinfer/csrc/renorm.cu",
